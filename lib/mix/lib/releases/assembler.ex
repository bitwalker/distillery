defmodule Mix.Releases.Assembler do
  @moduledoc """
  This module is responsible for assembling a release based on a `Mix.Releases.Config`
  struct. It creates the release directory, copies applications, and generates release-specific
  files required by `:systools` and `:release_handler`.
  """
  alias Mix.Releases.Config
  alias Mix.Releases.Release
  alias Mix.Releases.Environment
  alias Mix.Releases.Profile
  alias Mix.Releases.BootScript
  alias Mix.Releases.Utils
  alias Mix.Releases.Shell
  alias Mix.Releases.Stripper
  alias Mix.Releases.Appup
  alias Mix.Releases.Plugin
  alias Mix.Releases.Overlays

  require Record
  Record.defrecordp(:file_info, Record.extract(:file_info, from_lib: "kernel/include/file.hrl"))

  @doc false
  @spec pre_assemble(Config.t()) :: {:ok, Release.t()} | {:error, term}
  def pre_assemble(%Config{} = config) do
    with {:ok, environment} <- Release.select_environment(config),
         {:ok, release} <- Release.select_release(config),
         release <- apply_environment(release, environment),
         {:ok, release} <- Plugin.before_assembly(release),
         {:ok, release} <- Release.apply_configuration(release, config, true),
         :ok <- Release.validate(release),
         :ok <- make_paths(release) do
      {:ok, release}
    end
  end

  @doc """
  This function takes a Config struct and assembles the release.

  **Note: This operation has side-effects!** It creates files, directories,
  copies files from other filesystem locations. If failures occur, no cleanup
  of files/directories is performed. However, all files/directories created by
  this function are scoped to the current project's `rel` directory, and cannot
  impact the filesystem outside of this directory.
  """
  @spec assemble(Config.t()) :: {:ok, Release.t()} | {:error, term}
  def assemble(%Config{} = config) do
    with {:ok, release} <- pre_assemble(config),
         {:ok, release} <- generate_overlay_vars(release),
         {:ok, release} <- copy_applications(release),
         :ok <- write_release_metadata(release),
         :ok <- write_release_scripts(release),
         {:ok, release} <- apply_overlays(release),
         :ok <- strip_release(release),
         {:ok, release} <- Plugin.after_assembly(release),
         do: {:ok, release}
  end

  # Applies the environment profile to the release profile.
  @spec apply_environment(Release.t(), Environment.t()) :: Release.t()
  def apply_environment(%Release{} = r, %Environment{} = e) do
    Shell.info("Building release #{r.name}:#{r.version} using environment #{e.name}")
    Release.apply_environment(r, e)
  end

  # Copies application beams to the output directory
  defp copy_applications(%Release{profile: %Profile{output_dir: output_dir}} = release) do
    Shell.debug("Copying applications to #{output_dir}")

    copy_applications(release, release.applications)

    case copy_consolidated(release) do
      :ok ->
        {:ok, release}

      {:error, _} = err ->
        err
    end
  catch
    :throw, {:error, _reason} = err ->
      err
  end

  defp copy_applications(_release, []), do: :ok

  defp copy_applications(release, [app | apps]) do
    case copy_app(app, release) do
      :ok ->
        copy_applications(release, apps)

      {:error, _} = err ->
        throw(err)
    end
  end

  # Copy consolidated .beams
  defp copy_consolidated(%Release{profile: %Profile{dev_mode: true}}) do
    :ok
  end

  defp copy_consolidated(%Release{name: name, version: version} = release) do
    src = Mix.Project.consolidation_path()
    dest = Path.join([Release.lib_path(release), "#{name}-#{version}", "consolidated"])
    Utils.remove_symlink_or_dir!(dest)
    File.mkdir_p!(dest)

    if File.exists?(src) do
      case File.cp_r(src, dest) do
        {:ok, _} ->
          :ok

        {:error, reason, file} ->
          {:error, {:assembler, :file, {:copy_consolidated, file, reason}}}
      end
    else
      :ok
    end
  end

  # Copies a specific application to the output directory
  defp copy_app(app, %Release{} = rel) do
    include_src? = rel.profile.include_src
    include_erts? = rel.profile.include_erts

    dev_mode? =
      if Release.executable?(rel) do
        false
      else
        rel.profile.dev_mode
      end

    app_name = app.name
    app_version = app.vsn
    app_dir = app.path
    lib_dir = Release.lib_path(rel)
    target_dir = Path.join(lib_dir, "#{app_name}-#{app_version}")
    Utils.remove_symlink_or_dir!(target_dir)

    case include_erts? do
      true ->
        copy_app(app_dir, target_dir, dev_mode?, include_src?)

      p when is_binary(p) ->
        app_dir =
          if Utils.is_erts_lib?(app_dir) do
            Path.join([p, "lib", "#{app_name}-#{app_version}"])
          else
            app_dir
          end

        copy_app(app_dir, target_dir, dev_mode?, include_src?)

      _ ->
        case Utils.is_erts_lib?(app_dir) do
          true ->
            :ok

          false ->
            copy_app(app_dir, target_dir, dev_mode?, include_src?)
        end
    end
  end

  defp copy_app(app_dir, target_dir, true, _include_src?) do
    case File.ln_s(app_dir, target_dir) do
      :ok ->
        :ok

      {:error, reason} ->
        {:error, {:assembler, :file, {:copy_app, app_dir, target_dir, reason}}}
    end
  end

  defp copy_app(app_dir, target_dir, false, include_src?) do
    case File.mkdir_p(target_dir) do
      {:error, reason} ->
        {:error, {:assembler, :file, {:copy_app, target_dir, reason}}}

      :ok ->
        valid_dirs =
          cond do
            include_src? ->
              ["ebin", "include", "priv", "lib", "src"]

            :else ->
              ["ebin", "include", "priv"]
          end

        Path.wildcard(Path.join(app_dir, "*"))
        |> Enum.filter(fn p -> Path.basename(p) in valid_dirs end)
        |> Enum.each(fn p ->
          t = Path.join(target_dir, Path.basename(p))

          if Utils.symlink?(p) do
            # We need to follow the symlink
            File.mkdir_p!(t)

            Path.wildcard(Path.join(p, "*"))
            |> Enum.each(fn child ->
              tc = Path.join(t, Path.basename(child))

              case File.cp_r(child, tc) do
                {:ok, _} ->
                  :ok

                {:error, reason, file} ->
                  throw({:error, {:assembler, :file, {reason, file}}})
              end
            end)
          else
            case File.cp_r(p, t) do
              {:ok, _} ->
                :ok

              {:error, reason, file} ->
                throw({:error, {:assembler, :file, {reason, file}}})
            end
          end
        end)
    end
  rescue
    e in [File.Error] ->
      {:error, {:assembler, {e, System.stacktrace()}}}
  catch
    :error, {:assembler, _mod, _reason} = err ->
      {:error, err}
  end

  # Creates release metadata files
  defp write_release_metadata(%Release{name: name} = release) do
    resource_path =
      release
      |> Release.version_path()
      |> Path.join("#{name}.rel")

    with :ok <- Utils.write_term(resource_path, Release.to_resource(release)),
         :ok <- generate_relup(release) do
      :ok
    end
  end

  # Creates the .boot files, config files (vm.args, sys.config, config.exs),
  # start_erl.data, release_rc scripts, and includes ERTS into
  # the release if so configured
  defp write_release_scripts(%Release{} = release) do
    name = "#{release.name}"
    rel_dir = Release.version_path(release)
    bin_dir = Path.join(release.profile.output_dir, "bin")
    template_params = release.profile.overlay_vars

    scripts = [
      {Path.join(bin_dir, name), {:template, :release_rc_entry, template_params}, 0o777},
      {Path.join(bin_dir, "#{name}_rc_exec.sh"), {:template, :release_rc_exec, template_params},
       0o777},
      {Path.join(rel_dir, "#{name}.sh"), {:template, :release_rc_main, template_params}, 0o777},
      {Path.join(bin_dir, "#{name}.bat"), {:template, :release_rc_win_exec, template_params},
       0o777},
      {Path.join(rel_dir, "#{name}.ps1"), {:template, "release_rc_win_main.ps1", template_params},
       0o777}
    ]

    with :ok <- Utils.write_all(scripts),
         :ok <- generate_start_erl_data(release),
         :ok <- generate_vm_args(release),
         :ok <- generate_sys_config(release),
         :ok <- include_erts(release),
         :ok <- make_boot_scripts(release) do
      :ok
    else
      {:error, reason, file} ->
        {:error, {:assembler, :file, {reason, file}}}

      {:error, r} = err when is_tuple(r) and elem(r, 0) == :assembler ->
        err

      {:error, reason} ->
        {:error, {:assembler, reason}}
    end
  end

  # Generates a relup and .appup for all upgraded applications during upgrade releases
  defp generate_relup(%Release{is_upgrade: false}), do: :ok

  defp generate_relup(%Release{name: name, upgrade_from: upfrom} = release) do
    rel_dir = Release.version_path(release)
    output_dir = release.profile.output_dir

    Shell.debug("Generating relup for #{name}")

    v1_rel = Path.join([output_dir, "releases", upfrom, "#{name}.rel"])
    v2_rel = Path.join(rel_dir, "#{name}.rel")

    case {File.exists?(v1_rel), File.exists?(v2_rel)} do
      {false, true} ->
        {:error, {:assembler, {:missing_rel, name, upfrom, v1_rel}}}

      {true, false} ->
        {:error, {:assembler, {:missing_rel, name, release.version, v2_rel}}}

      {false, false} ->
        {:error, {:assembler, {:missing_rels, name, upfrom, release.version, v1_rel, v2_rel}}}

      {true, true} ->
        v1_apps = extract_relfile_apps(v1_rel)
        v2_apps = extract_relfile_apps(v2_rel)
        changed = get_changed_apps(v1_apps, v2_apps)
        added = get_added_apps(v2_apps, changed)
        removed = get_removed_apps(v1_apps, v2_apps)

        case generate_appups(release, changed, output_dir) do
          {:error, _} = err ->
            err

          :ok ->
            current_rel = Path.join([output_dir, "releases", release.version, "#{name}"])
            upfrom_rel = Path.join([output_dir, "releases", release.upgrade_from, "#{name}"])

            result =
              :systools.make_relup(
                String.to_charlist(current_rel),
                [String.to_charlist(upfrom_rel)],
                [String.to_charlist(upfrom_rel)],
                [
                  {:outdir, String.to_charlist(rel_dir)},
                  {:path, get_relup_code_paths(added, changed, removed, output_dir)},
                  :silent,
                  :no_warn_sasl
                ]
              )

            case result do
              {:ok, relup, _mod, []} ->
                Shell.info("Relup successfully created")
                Utils.write_term(Path.join(rel_dir, "relup"), relup)

              {:ok, relup, mod, warnings} ->
                Shell.warn(Utils.format_systools_warning(mod, warnings))
                Shell.info("Relup successfully created")
                Utils.write_term(Path.join(rel_dir, "relup"), relup)

              {:error, mod, errors} ->
                error = Utils.format_systools_error(mod, errors)
                {:error, {:assembler, error}}
            end
        end
    end
  end

  # Get a list of applications from the .rel file at the given path
  @spec extract_relfile_apps(String.t()) :: [{atom, charlist}] | no_return
  defp extract_relfile_apps(path) when is_binary(path) do
    case Utils.read_terms(path) do
      {:error, _} = err ->
        throw(err)

      {:ok, [{:release, _rel, _erts, apps}]} ->
        Enum.map(apps, fn
          {a, v} -> {a, v}
          {a, v, _start_type} -> {a, v}
        end)

      {:ok, other} ->
        throw({:error, {:assembler, {:malformed_relfile, path, other}}})
    end
  end

  # Determine the set of apps which have changed between two versions
  defp get_changed_apps(a, b) do
    as = Enum.map(a, fn app -> elem(app, 0) end) |> MapSet.new()
    bs = Enum.map(b, fn app -> elem(app, 0) end) |> MapSet.new()
    shared = MapSet.to_list(MapSet.intersection(as, bs))
    a_versions = Enum.map(shared, fn n -> {n, elem(List.keyfind(a, n, 0), 1)} end) |> MapSet.new()
    b_versions = Enum.map(shared, fn n -> {n, elem(List.keyfind(b, n, 0), 1)} end) |> MapSet.new()

    MapSet.difference(b_versions, a_versions)
    |> MapSet.to_list()
    |> Enum.map(fn {n, v2} ->
      v1 = List.keyfind(a, n, 0) |> elem(1)
      {n, "#{v1}", "#{v2}"}
    end)
  end

  # Determine the set of apps which were added between two versions
  defp get_added_apps(v2_apps, changed) do
    changed_apps = Enum.map(changed, &elem(&1, 0))

    Enum.reject(v2_apps, fn a ->
      elem(a, 0) in changed_apps
    end)
  end

  # Determine the set of apps removed from v1 to v2
  defp get_removed_apps(a, b) do
    as = Enum.map(a, fn app -> elem(app, 0) end) |> MapSet.new()
    bs = Enum.map(b, fn app -> elem(app, 0) end) |> MapSet.new()

    MapSet.difference(as, bs)
    |> MapSet.to_list()
    |> Enum.map(fn n -> {n, elem(List.keyfind(a, n, 0), 1)} end)
  end

  # Generate .appup files for a list of {app, v1, v2}
  defp generate_appups(_rel, [], _output_dir), do: :ok

  defp generate_appups(release, [{app, v1, v2} | apps], output_dir) do
    v1_path = Path.join([output_dir, "lib", "#{app}-#{v1}"])
    v2_path = Path.join([output_dir, "lib", "#{app}-#{v2}"])
    target_appup_path = Path.join([v2_path, "ebin", "#{app}.appup"])

    appup_path =
      case Appup.locate(app, v1, v2) do
        nil ->
          target_appup_path

        path ->
          File.cp!(path, target_appup_path)
      end

    # Check for existence
    appup_exists? = File.exists?(target_appup_path)

    appup_valid? =
      if appup_exists? do
        case Utils.read_terms(target_appup_path) do
          {:ok, [{v2p, [{v1p, _}], [{v1p, _}]}]} ->
            cond do
              is_binary(v2p) and is_binary(v1p) ->
                # Versions are regular expressions
                v1p = Regex.compile!(v1p)
                v2p = Regex.compile!(v2p)
                String.match?(v1, v1p) and String.match?(v2, v2p)

              v2p == ~c[#{v2}] and v1p == ~c[#{v1}] ->
                true

              :else ->
                false
            end

          _other ->
            false
        end
      else
        false
      end

    cond do
      appup_exists? && appup_valid? ->
        Shell.debug("#{app} requires an appup, and one was provided, skipping generation..")
        generate_appups(release, apps, output_dir)

      appup_exists? ->
        Shell.warn(
          "#{app} has an appup file, but it is invalid for this release,\n" <>
            "    Backing up appfile with .bak extension and generating new one.."
        )

        :ok = File.cp!(target_appup_path, "#{appup_path}.bak")

        case Appup.make(app, v1, v2, v1_path, v2_path, release.profile.appup_transforms) do
          {:error, _} = err ->
            err

          {:ok, appup} ->
            :ok = Utils.write_term(target_appup_path, appup)
            Shell.info("Generated .appup for #{app} #{v1} -> #{v2}")
            generate_appups(release, apps, output_dir)
        end

      :else ->
        Shell.debug(
          "#{app} requires an appup, but it wasn't provided, one will be generated for you.."
        )

        case Appup.make(app, v1, v2, v1_path, v2_path, release.profile.appup_transforms) do
          {:error, _} = err ->
            err

          {:ok, appup} ->
            :ok = Utils.write_term(target_appup_path, appup)
            Shell.info("Generated .appup for #{app} #{v1} -> #{v2}")
            generate_appups(release, apps, output_dir)
        end
    end
  end

  # Get a list of code paths containing only those paths which have beams
  # from the two versions in the release being upgraded
  defp get_relup_code_paths(added, changed, removed, output_dir) do
    added_paths = get_added_relup_code_paths(added, output_dir, [])
    changed_paths = get_changed_relup_code_paths(changed, output_dir, [], [])
    removed_paths = get_removed_relup_code_paths(removed, output_dir, [])
    added_paths ++ changed_paths ++ removed_paths
  end

  defp get_changed_relup_code_paths([], _output_dir, v1_paths, v2_paths) do
    v2_paths ++ v1_paths
  end

  defp get_changed_relup_code_paths([{app, v1, v2} | apps], output_dir, v1_paths, v2_paths) do
    v1_path = Path.join([output_dir, "lib", "#{app}-#{v1}", "ebin"]) |> String.to_charlist()
    v2_path = Path.join([output_dir, "lib", "#{app}-#{v2}", "ebin"]) |> String.to_charlist()

    v2_path_consolidated =
      Path.join([output_dir, "lib", "#{app}-#{v2}", "consolidated"]) |> String.to_charlist()

    get_changed_relup_code_paths(apps, output_dir, [v1_path | v1_paths], [
      v2_path_consolidated,
      v2_path | v2_paths
    ])
  end

  defp get_added_relup_code_paths([], _output_dir, paths), do: paths

  defp get_added_relup_code_paths([{app, v2} | apps], output_dir, paths) do
    v2_path = Path.join([output_dir, "lib", "#{app}-#{v2}", "ebin"]) |> String.to_charlist()

    v2_path_consolidated =
      Path.join([output_dir, "lib", "#{app}-#{v2}", "consolidated"]) |> String.to_charlist()

    get_added_relup_code_paths(apps, output_dir, [v2_path_consolidated, v2_path | paths])
  end

  defp get_removed_relup_code_paths([], _output_dir, paths), do: paths

  defp get_removed_relup_code_paths([{app, v1} | apps], output_dir, paths) do
    v1_path = Path.join([output_dir, "lib", "#{app}-#{v1}", "ebin"]) |> String.to_charlist()

    v1_path_consolidated =
      Path.join([output_dir, "lib", "#{app}-#{v1}", "consolidated"]) |> String.to_charlist()

    get_removed_relup_code_paths(apps, output_dir, [v1_path_consolidated, v1_path | paths])
  end

  # Generates start_erl.data
  defp generate_start_erl_data(%Release{profile: %{include_erts: false}} = rel) do
    Shell.debug("Generating start_erl.data")
    version = rel.version
    contents = "ERTS_VSN #{version}"
    File.write(Path.join([Release.version_path(rel), "..", "start_erl.data"]), contents)
  end

  defp generate_start_erl_data(%Release{profile: %Profile{erts_version: erts}} = release) do
    Shell.debug("Generating start_erl.data")

    contents = "#{erts} #{release.version}"
    File.write(Path.join([Release.version_path(release), "..", "start_erl.data"]), contents)
  end

  # Generates vm.args
  defp generate_vm_args(%Release{profile: %Profile{vm_args: nil}} = rel) do
    Shell.debug("Generating vm.args")
    rel_dir = Release.version_path(rel)
    overlay_vars = rel.profile.overlay_vars

    with {:ok, contents} <- Utils.template("vm.args", overlay_vars),
         :ok <- File.write(Path.join(rel_dir, "vm.args"), contents) do
      :ok
    else
      {:error, {:template, _}} = err ->
        err

      {:error, reason} ->
        {:error, {:assembler, :file, reason}}
    end
  end

  defp generate_vm_args(%Release{profile: %Profile{vm_args: path}} = rel) do
    Shell.debug("Generating vm.args from #{Path.relative_to_cwd(path)}")
    path = Path.expand(path)
    rel_dir = Release.version_path(rel)
    overlay_vars = rel.profile.overlay_vars

    with {:ok, path} <- Overlays.template_str(path, overlay_vars),
         {:ok, templated} <- Overlays.template_file(path, overlay_vars),
         :ok <- File.write(Path.join(rel_dir, "vm.args"), templated) do
      :ok
    else
      {:error, {:template, _}} = err ->
        err

      {:error, {:template_str, _}} = err ->
        err

      {:error, reason} ->
        {:error, {:assembler, :file, reason}}
    end
  end

  # Generated when Mix.Config provider is active, default + provided sys.config
  defp generate_sys_config(%Release{profile: %Profile{} = profile} = rel) do
    overlay_vars = profile.overlay_vars
    config_exs_path = profile.config

    # Construct path to provided sys.config, if one was provided
    sys_config_path =
      case profile.sys_config do
        nil ->
          Shell.debug("Generating sys.config from #{Path.relative_to_cwd(config_exs_path)}")
          nil

        p when is_binary(p) ->
          case Overlays.template_str(p, overlay_vars) do
            {:ok, p} ->
              relative_config_exs_path = Path.relative_to_cwd(config_exs_path)
              relative_p = Path.relative_to_cwd(p)

              Shell.debug(
                "Generating sys.config from #{relative_config_exs_path} and #{relative_p}"
              )

              p

            {:error, _} = err ->
              throw(err)
          end
      end

    # Generate base sys.config from Mix config file
    base_config =
      config_exs_path
      |> generate_base_config(profile.config_providers)

    # If sys.config was provided, template it and merge over base config
    sys_config =
      case sys_config_path do
        nil ->
          base_config

        _ ->
          with {:ok, templated} <- Overlays.template_file(sys_config_path, overlay_vars),
               {:ok, tokens, _} <- :erl_scan.string(String.to_charlist(templated)),
               {:ok, sys_config} <- :erl_parse.parse_term(tokens),
               :ok <- validate_sys_config(sys_config),
               merged <- Mix.Config.merge(base_config, sys_config) do
            merged
          else
            err ->
              throw(err)
          end
      end

    # Append any included configs to generated sys.config
    sys_config = append_included_configs(sys_config, profile.included_configs)

    # Write result
    Utils.write_term(Path.join(Release.version_path(rel), "sys.config"), sys_config)
  catch
    :throw, {:error, {:template, _}} = err ->
      err

    :throw, {:error, {:template_str, _}} = err ->
      err

    :throw, {:error, {:assembler, _}} = err ->
      err

    :throw, {:error, error_info, _end_loc} when is_tuple(error_info) ->
      {:error, {:assembler, {:invalid_sys_config, error_info}}}

    :throw, {:error, error_info} when is_tuple(error_info) ->
      {:error, {:assembler, {:invalid_sys_config, error_info}}}
  end

  defp generate_base_config(base_config_path, config_providers) do
    config = Mix.Releases.Config.Providers.Elixir.eval!(base_config_path)

    config =
      case Keyword.get(config, :sasl) do
        nil ->
          put_in(config, [:sasl], errlog_type: :error, sasl_error_logger: false)

        sasl ->
          config
          |> put_in([:sasl, :sasl_error_logger], Keyword.get(sasl, :sasl_error_logger, false))
          |> put_in([:sasl, :errlog_type], Keyword.get(sasl, :errlog_type, :error))
      end

    case Keyword.get(config, :distillery) do
      nil ->
        Keyword.put(config, :distillery, config_providers: config_providers)

      dc ->
        Keyword.put(config, :distillery, Keyword.merge(dc, config_providers: config_providers))
    end
  end

  # Extend the config with the paths of additional config files
  defp append_included_configs(config, []), do: config

  defp append_included_configs(config, configs) when is_list(configs) do
    included_configs = Enum.map(configs, &String.to_charlist/1)
    config ++ included_configs
  end

  defp validate_sys_config(sys_config) when is_list(sys_config) do
    cond do
      Keyword.keyword?(sys_config) ->
        is_config? =
          Enum.reduce(sys_config, true, fn
            {app, config}, acc when is_atom(app) and is_list(config) ->
              acc && Keyword.keyword?(config)

            {_app, _config}, _acc ->
              false
          end)

        cond do
          is_config? ->
            :ok

          :else ->
            {:error, {:assembler, {:invalid_sys_config, :invalid_terms}}}
        end

      :else ->
        {:error, {:assembler, {:invalid_sys_config, :invalid_terms}}}
    end
  end

  defp validate_sys_config(_sys_config),
    do: {:error, {:assembler, {:invalid_sys_config, :invalid_terms}}}

  # Adds ERTS to the release, if so configured
  defp include_erts(%Release{profile: %Profile{include_erts: false}, is_upgrade: false}), do: :ok

  defp include_erts(%Release{profile: %Profile{include_erts: false}, is_upgrade: true}) do
    {:error, {:assembler, :erts_missing_for_upgrades}}
  end

  defp include_erts(%Release{} = release) do
    include_erts = release.profile.include_erts
    output_dir = release.profile.output_dir

    prefix =
      case include_erts do
        true ->
          "#{:code.root_dir()}"

        p when is_binary(p) ->
          Path.expand(p)
      end

    erts_vsn = release.profile.erts_version
    erts_dir = Path.join([prefix, "erts-#{erts_vsn}"])

    Shell.info("Including ERTS #{erts_vsn} from #{Path.relative_to_cwd(erts_dir)}")

    erts_output_dir = Path.join(output_dir, "erts-#{erts_vsn}")
    erl_path = Path.join([erts_output_dir, "bin", "erl"])
    erl_ini_file = Path.join([erts_output_dir, "bin", "erl.ini"])

    with :ok <- Utils.remove_if_exists(erts_output_dir),
         :ok <- File.mkdir_p(erts_output_dir),
         {:ok, _} <- File.cp_r(erts_dir, erts_output_dir),
         {:ok, _} <- File.rm_rf(erl_ini_file),
         {:ok, _} <- File.rm_rf(erl_path),
         {:ok, erl_script} <- Utils.template(:erl_script, release.profile.overlay_vars),
         :ok <- File.write(erl_path, erl_script),
         :ok <- File.chmod(erl_path, 0o755) do
      :ok
    else
      {:error, reason} ->
        {:error, {:assembler, :file, {:include_erts, reason}}}

      {:error, reason, file} ->
        {:error, {:assembler, :file, {:include_erts, reason, file}}}
    end
  end

  # Generates .boot script
  defp make_boot_scripts(%Release{name: name, profile: profile} = release) do
    Shell.debug("Generating boot scripts")

    output_dir = profile.output_dir

    with {:ok, boot} <- BootScript.new(release) do
      # This boot script contains all applications, only starting the minimal set
      clean_boot =
        boot
        |> BootScript.start_only([:kernel, :stdlib, :compiler, :elixir])

      # The config boot is like the clean boot, but executes all config providers once started
      providers = release.profile.config_providers

      config_boot =
        clean_boot
        |> BootScript.after_started(:elixir, [
          {:apply, {Mix.Releases.Config.Provider, :init, [providers]}}
        ])

      # Finally, this is the "real" boot script for the app itself
      app_boot =
        boot
        |> BootScript.add_kernel_proc({Mix.Releases.Runtime.Pidfile, :start, []})

      rel_dir = Release.version_path(release)
      bin_dir = Path.join(output_dir, "bin")

      with :ok <- BootScript.write(app_boot),
           :ok <- BootScript.write(app_boot, :start),
           :ok <- BootScript.write(clean_boot, :start_clean),
           :ok <- BootScript.write(clean_boot, :no_dot_erlang),
           :ok <- BootScript.write(config_boot, :config),
           # These two need to be copied to bin/ for ERTS
           :ok <-
             File.cp(
               Path.join(rel_dir, "start_clean.boot"),
               Path.join(bin_dir, "start_clean.boot")
             ),
           :ok <-
             File.cp(
               Path.join(rel_dir, "no_dot_erlang.boot"),
               Path.join(bin_dir, "no_dot_erlang.boot")
             ),
           :ok <- create_RELEASES(output_dir, Path.join(rel_dir, "#{name}.rel")) do
        :ok
      end
    end
  end

  # Generates RELEASES
  defp create_RELEASES(output_dir, relfile) do
    Shell.debug("Generating RELEASES")
    # NOTE: The RELEASES file must contain the correct paths to all libs,
    # including ERTS libs. When include_erts: false, the ERTS path, and thus
    # the paths to all ERTS libs, are not known until runtime. That means the
    # RELEASES file we generate here is invalid, which also means that performing
    # hot upgrades with include_erts: false will fail.
    #
    # This is annoying, but makes sense in the context of how release_handler works,
    # it must be able to handle upgrades where ERTS itself is also upgraded, and that
    # clearly can't happen if there is only one ERTS version (the host). It would be
    # possible to handle this if we could update the release_handler's state after it
    # unpacks a release in order to "fix" the invalid ERTS lib paths, but unfortunately
    # this is not exposed, and short of re-writing release_handler from scratch, there is
    # no work around for this
    old_cwd = File.cwd!()
    File.cd!(output_dir)
    :ok = :release_handler.create_RELEASES('./', 'releases', '#{relfile}', [])
    File.cd!(old_cwd)
    :ok
  end

  defp apply_overlays(%Release{} = release) do
    Shell.debug("Applying overlays")
    overlay_vars = release.profile.overlay_vars
    hooks_dir = "releases/<%= release_version %>/hooks"
    libexec_source = Path.join("#{:code.priv_dir(:distillery)}", "libexec")

    hook_overlays =
      [
        {:mkdir, hooks_dir},
        {:mkdir, "#{hooks_dir}/pre_configure.d"},
        {:mkdir, "#{hooks_dir}/post_configure.d"},
        {:mkdir, "#{hooks_dir}/pre_start.d"},
        {:mkdir, "#{hooks_dir}/post_start.d"},
        {:mkdir, "#{hooks_dir}/pre_stop.d"},
        {:mkdir, "#{hooks_dir}/post_stop.d"},
        {:mkdir, "#{hooks_dir}/pre_upgrade.d"},
        {:mkdir, "#{hooks_dir}/post_upgrade.d"},
        {:copy, release.profile.pre_configure_hooks, "#{hooks_dir}/pre_configure.d"},
        {:copy, release.profile.post_configure_hooks, "#{hooks_dir}/post_configure.d"},
        {:copy, release.profile.pre_start_hooks, "#{hooks_dir}/pre_start.d"},
        {:copy, release.profile.post_start_hooks, "#{hooks_dir}/post_start.d"},
        {:copy, release.profile.pre_stop_hooks, "#{hooks_dir}/pre_stop.d"},
        {:copy, release.profile.post_stop_hooks, "#{hooks_dir}/post_stop.d"},
        {:copy, release.profile.pre_upgrade_hooks, "#{hooks_dir}/pre_upgrade.d"},
        {:copy, release.profile.post_upgrade_hooks, "#{hooks_dir}/post_upgrade.d"},
        {:copy, libexec_source, "releases/<%= release_version %>/libexec"},
        {:mkdir, "releases/<%= release_version %>/commands"}
        | Enum.map(release.profile.commands, fn {name, path} ->
            ext =
              case Path.extname(path) do
                "" -> ".sh"
                other -> other
              end

            {:copy, path, "releases/<%= release_version %>/commands/#{name}#{ext}"}
          end)
      ]
      |> Enum.filter(fn
        {:copy, nil, _} -> false
        _ -> true
      end)

    output_dir = release.profile.output_dir
    overlays = hook_overlays ++ release.profile.overlays

    case Overlays.apply(output_dir, overlays, overlay_vars) do
      {:ok, paths} ->
        resolved_overlays =
          paths
          |> Enum.map(fn path -> {path, Path.join(output_dir, path)} end)

        release = %{release | resolved_overlays: resolved_overlays}

        {:ok, release}

      {:error, _} = err ->
        err
    end
  end

  defp generate_overlay_vars(%Release{profile: %Profile{erts_version: erts_vsn}} = release) do
    vars =
      [
        release: release,
        release_name: release.name,
        release_version: release.version,
        is_upgrade: release.is_upgrade,
        upgrade_from: release.upgrade_from,
        dev_mode: release.profile.dev_mode,
        include_erts: release.profile.include_erts,
        include_src: release.profile.include_src,
        include_system_libs: release.profile.include_erts,
        erl_opts: release.profile.erl_opts,
        run_erl_env: release.profile.run_erl_env,
        erts_vsn: erts_vsn,
        output_dir: release.profile.output_dir
      ] ++ release.profile.overlay_vars

    Shell.debug("Generated overlay vars:")

    inspected =
      vars
      |> Enum.map(fn
        {:release, _} -> nil
        {k, v} -> "#{k}=#{inspect(v)}"
      end)
      |> Enum.reject(&is_nil/1)
      |> Enum.join("\n    ")

    Shell.debugf("    #{inspected}\n")
    {:ok, %{release | :profile => %{release.profile | :overlay_vars => vars}}}
  end

  defp make_paths(%Release{} = release) do
    rel_dir = Release.version_path(release)
    bin_dir = Release.bin_path(release)
    lib_dir = Release.lib_path(release)

    with {_, :ok} <- {rel_dir, File.mkdir_p(rel_dir)},
         {_, :ok} <- {lib_dir, File.mkdir_p(lib_dir)},
         {_, :ok} <- {bin_dir, File.mkdir_p(bin_dir)} do
      :ok
    else
      {path, {:error, reason}} ->
        {:error, {:assembler, :file, {reason, path}}}
    end
  end

  # Strips debug info from the release, if so configured
  # We do not want to strip beams in dev_mode because it will strip Erlang/Elixir installation beams
  # due to being symlinked.
  # Additionally, we cannot strip debug info if this is going to be an upgrade, because the release handler
  # requires some of the chunks which are stripped, in both the upfrom and downfrom versions.
  defp strip_release(release) do
    path = release.profile.output_dir
    upgrade? = release.is_upgrade
    strip_debug_info? = release.profile.strip_debug_info
    dev_mode? = release.profile.dev_mode

    cond do
      not upgrade? and strip_debug_info? and not dev_mode? ->
        Shell.warn(
          "You have strip_debug_info set to true.\n" <>
            "    Please be aware that if you plan on performing hot upgrades later,\n" <>
            "    this setting will prevent you from doing so without a rolling restart.\n" <>
            "    You may ignore this warning if you have no plans to use hot upgrades."
        )
        Shell.debug("Stripping release (#{path})")

<<<<<<< HEAD
        case Stripper.strip_release(String.to_charlist(path)) do
=======
        case :beam_lib.strip_release(String.to_charlist(path)) do
>>>>>>> ae023530
          {:ok, _} ->
            :ok

          {:error, :beam_lib, reason} ->
            {:error, {:archiver, {:beam_lib, reason}}}
        end

      upgrade? and strip_debug_info? and not dev_mode? ->
        Shell.warn(
          "You have strip_debug_info set in your release configuration,\n" <>
            "    and you are performing an upgrade. This release will not be stripped,\n" <>
            "    however if you built your previous release with stripped debug information\n" <>
            "    this upgrade will fail, because the release handler will be unable to examine\n" <>
            "    the previous version's BEAM files. If you are using upgrades, it is recommended\n" <>
            "    that you do not set `strip_debug_info`"
        )

        :ok

      strip_debug_info? and dev_mode? ->
        Shell.warn(
          "You have strip_debug_info set while dev_mode is true,\n" <>
            "    this release will not be stripped, because it would result in\n" <>
            "    the symlinked BEAM files from Erlang/Elixir to be stripped as well"
        )

        :ok

      :else ->
        :ok
    end
  end
end<|MERGE_RESOLUTION|>--- conflicted
+++ resolved
@@ -970,11 +970,7 @@
         )
         Shell.debug("Stripping release (#{path})")
 
-<<<<<<< HEAD
         case Stripper.strip_release(String.to_charlist(path)) do
-=======
-        case :beam_lib.strip_release(String.to_charlist(path)) do
->>>>>>> ae023530
           {:ok, _} ->
             :ok
 
